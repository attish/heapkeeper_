--- conflicted
+++ resolved
@@ -1562,11 +1562,8 @@
     def post_summary_div(link, author, subject, tags, index, date, active):
         """Creates a summary for a post as a div."""
         return \
-<<<<<<< HEAD
-            '<div class="postsummary%s">' % ('' if active else ' post_inactive') + \
-=======
-            '<div class="postsummary">\n' + \
->>>>>>> f5765f65
+            '<div class="postsummary%s">\n' % \
+                ('' if active else ' post_inactive') + \
             Html.post_summary(link, author, subject, tags, index, date, 'span')
 
     @staticmethod
