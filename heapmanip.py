#!/usr/bin/python

"""Module that manipulates the Heap data structure.

Type definitions:
PrePost --- An object that can be converted into a Post.
    When it is an int, it will be converted to a string that should represent a
    heapid. The heapid is converted to a Post based on the mail database.
    Real type: heapid | int | Post
PrePostSet --- An object that can be converted into a PostSet.
    Real type: set(PrePest) | PostSet(PrePost) | [PrePost] | PrePost
    Actually, PrePostSet can be any iterable object that iterates over PrePost
    objects.
Section --- A section is a set of posts that should be printed with a title
    according to the specified options.
    Real type: (title:str, sectionposts:SectionPosts, options:SectionOptions)
SectionPosts --- Posts of a section. If it a list, the order of the posts
    matters.
    Real type: [Post] | PostSet
SectionOptions --- Options on how to print a given section. See later.
    Real type: dict(str, object)
GeneratorOptions --- Options on how the Generator should behave. See later.
    Real type: dict(str, object)
HtmlStr --- normal string, but it contains HTML.
    Real type: str
DateFun --- Function that specifies how to print the dates of the
    posts. It will be called for each post summary that is written
    into the index. When it returns None, no date will be printed.
    Type: fun(Post, Section) -> (str | None)

SectionOptions keys:
flat --- The section should be printed in a flat way instead of a threaded way.
    Type: bool

GeneratorOptions keys:
sections --- The sections to print into the index. 'None' means that everything
    should be printed into one section.
    Type: None | [Section]
write_toc --- If True, the index will contain a Table of Contents.
    Type: bool
shortsubject --- If True, the posts that have the same subject as
    their parent will show a dash instead of their subject.
    Type: bool
shorttags --- If True, the posts that have the same tags as
    their parent will show a dash instead of their tags.
    Type: bool
date_fun --- Function that specifies how to print the dates of the
    posts.
    Type: None | DateFun
html_title --- The string to print as the <title> of the HTML file.
    Type: str
html_h1 --- The string to print as the title (<h1>) of the HTML file.
    Type: str
cssfile --- The name of the CSS file that should be referenced.
    Type: str
"""

from __future__ import with_statement
from imaplib import IMAP4_SSL
import string
import os
import os.path
import shutil
import re
import email
import email.header
import base64
import quopri
import email.utils
import sys
import time
import StringIO
import datetime
import inspect


##### logging #####

log_on = [True]

def set_log(log_):
    log_on[0] = log_

def log(*args):
    if log_on[0]:
        for arg in args:
            sys.stdout.write(arg)
        sys.stdout.write('\n')
        sys.stdout.flush()

##### Performance measurement #####

pm_last_time = datetime.datetime.now()
pm_action = ''
def int_time(next_action = ''):
    """Returns the time elapsed since the last call of int_time."""
    global pm_last_time
    global pm_action
    old_action = pm_action
    pm_action = next_action
    now = datetime.datetime.now()
    delta = now - pm_last_time
    delta = delta.seconds + (delta.microseconds)/1000000.0
    pm_last_time = now
    return old_action, delta

def print_time(next_action = ''):
    """Calls int_time and prints the result."""
    pm_action, t = int_time(next_action)
    if pm_action != '':
        print '%.6f %s' % (t, pm_action)
    else:
        print '%.6f' % (t)

##### utility functions and classes #####

STAR = 0
NORMAL = 1

def file_to_string(file_name):
    """Reads a file's content into a string."""
    f = open(file_name)
    s = f.read()
    f.close()
    return s

def string_to_file(s, file_name):
    """Writes a string to a file."""
    f = open(file_name,'w')
    f.write(s)
    f.close()

def utf8(s, charset):
    """Encodes the given string in the charset into utf-8.

    If the charset is None, the original string will be returned.
    """
    if charset != None:
        return s.decode(charset).encode('utf-8')
    else:
        return s

def calc_timestamp(date):
    """Calculates a timestamp from a date.

    The date argument should conform to RFC 2822.
    The timestamp will be an UTC timestamp.
    """
    return email.utils.mktime_tz(email.utils.parsedate_tz(date))

class HeapException(Exception):

    """A very simple exception class used by this module."""

    def __init__(self, value):
        self.value = value

    def __str__(self):
        return repr(self.value)


##### Option handling #####

def arginfo(fun):
    """Returns a tuple based on the arguments of the given function.
    
    The first element of the tuple is the list of arguments that do not have
    a default value. The second element is a dictionary that assigns the
    default values to the arguments that do have a default value.
    
    Returns: ([str], dict(str, anything))
    """

    args, varargs, varkw, defaults = inspect.getargspec(fun)
    args_without_default = args[:-len(defaults)]
    argnames_with_default = args[-len(defaults):]
    d = {}
    for argname, argdefault in zip(argnames_with_default, defaults):
        d[argname] = argdefault
    return args_without_default, d

def set_defaultoptions(options, fun, excluded):
    """Reads the options and their default values from the given function's
    argument list and updates the given dictionary accordingly.

    Arguments:
    options --- The dictionary that should be updated with the default options.
        Type: dict(str, anything)
    fun --- The list of options and the default options will be read from
        this function.
        Type: function
    excluded --- Arguments of 'fun' that are not options and should be
        excluded from the result.
        Type: set(str) | [str]
    """

    unused_options = set(options.keys())
    args_without_default, args_with_default = arginfo(fun)
    for optionname in args_without_default:
        if optionname not in excluded:
            if optionname in options:
                unused_options.discard(optionname)
            else:
                raise HeapException, \
                      'Option "%s" should be specified in %s' % \
                      (optionname, options)
    for optionname, optiondefault in args_with_default.items():
        if optionname not in excluded:
            options.setdefault(optionname, optiondefault)
            unused_options.discard(optionname)
    if len(unused_options) > 0:
        raise HeapException, \
              'Unused options %s in %s' % (list(unused_options), options)


##### Post #####

class Post(object):

    """Represents a posted message.

    A Post object is in the memory, but usually it represents a file that is in
    the filesystem.

    Data attributes:
    _header -- The header of the post.
        Type: dict(str, (str | [str])).
    _body -- The body of the post. The first character of the body is not a
        whitespace. The last character is a newline character, and the but one
        character is not a whitespace. It does not contain any '\\r'
        characters, newlines are stored as '\\n'.
        In regexp: (|\\S|\\S[^\\r]*\\S)\\n
        The set_body function converts any given string into this format.
        Type: str.
    _heapid -- The identifier of the post.
        Type: NoneType | str.
    _maildb -- The MailDB object that contains the post.
        If _maildb is None, _heapid must not be None.
        Type: NoneType | MailDB.
    _modified -- It is false if the file on the disk that represents the post
        is up-to-date. It is true if there is no such file or the post
        has been modified since the last synchronization.
        Type: bool.
    """

    # Constructors

    def __init__(self, f, heapid=None, maildb=None):
        """Constructor.

        Arguments:
        f -- A file descriptor from which the header and the body of the post
             will be read. It will not be closed.
        heapid -- See _heapid.
        maildb -- See _maildb.
        """

        assert(not (maildb != None and heapid == None))
        super(Post, self).__init__()
        self._header, self._body = Post.parse(f)
        self._heapid = heapid
        self._maildb = maildb
        self._modified = not self.postfile_exists()

    @staticmethod
    def from_str(s, heapid=None, maildb=None):
        """Creates a Post object from the given string."""
        sio = StringIO.StringIO(s)
        p = Post(sio, heapid, maildb)
        sio.close()
        return p

    @staticmethod
    def from_file(fname, heapid=None, maildb=None):
        """Creates a Post object from a file."""
        with open(fname, 'r') as f:
            return Post(f, heapid, maildb)

    @staticmethod
    def create_empty(heapid=None, maildb=None):
        """Creates an empty Post object."""
        sio = StringIO.StringIO('')
        p = Post(sio, heapid, maildb)
        sio.close()
        return p

    # Modifications

    def touch(self):
        """Should be called each time after the post is modified."""
        self._modified = True
        if self._maildb != None:
            self._maildb.touch()

    def is_modified(self):
        return self._modified

    def add_to_maildb(self, heapid, maildb):
        """Adds the post to the maildb."""
        assert(self._maildb == None)
        self._heapid = heapid
        self._maildb = maildb
        self.touch()

    # Get-set functions

    def heapid(self):
        return self._heapid

    # author field

    def author(self):
        return self._header['From']

    def set_author(self, author):
        self._header['From'] = author
        self.touch()

    # subject field

    def real_subject(self):
        return self._header['Subject']

    def subject(self):
        """The subject with the 'Re:' prefix removed."""
        subject = self._header['Subject']
        if re.match('[Rr]e:', subject):
            subject = subject[3:]
        return subject.strip()

    def set_subject(self, subject):
        self._header['Subject'] = subject
        self.touch()

    # message id field

    def messid(self):
        return self._header['Message-Id']

    def set_messid(self, messid):
        self._header['Message-Id'] = messid
        self.touch()

    # inreplyto field

    def inreplyto(self):
        return self._header['In-Reply-To']

    def set_inreplyto(self, inreplyto):
        self._header['In-Reply-To'] = inreplyto
        self.touch()

    # date field

    def date(self):
        return self._header['Date']

    def set_date(self, date):
        self._header['Date'] = date
        self.touch()

    def date_str(self):
        """The date converted to a string in local time.
        
        If the post does not have a date, an empty string is returned.
        
        Returns: str
        """

        date = self.date()
        if date == '':
            return ''
        else:
            date_local = time.localtime(calc_timestamp(date))
            return time.strftime('%Y.%m.%d. %H:%M', date_local)

    def timestamp(self):
        """Returns the timestamp of the date of the post.

        If the post does not have a date, 0 is returned.

        Returns: int
        """

        date = self.date()
        return calc_timestamp(date) if date != '' else 0

    def datetime(self):
        """Returns the datetime object that describes the date of the post.

<<<<<<< HEAD
        Arguments:
        post ---
            Type: Post

        Returns: datetime.datetime
        """

        return datetime.datetime.fromtimestamp(self.timestamp())
=======
        If the post does not have a date, the None object is returned.

        Returns: datetime.datetime | None
        """

        timestamp = self.timestamp()
        if timestamp == 0:
            return None
        else:
            return datetime.datetime.fromtimestamp(timestamp)
>>>>>>> 3814074a

    def before(self, *dt):
        return datetime.datetime(*dt) > self.datetime()

    def after(self, *dt):
        return datetime.datetime(*dt) <= self.datetime()

    def between(self, dts, dte):
        date = self.datetime()
        return datetime.datetime(*dts) <= date < datetime.datetime(*dte)

    # tag fields

    def tags(self):
        """Returns the tags of the email.

        The returned object should not be modified.
        """

        return self._header['Tag']
    
    def set_tags(self, tags):
        """Sets the given tags as the tags of the post.

        Arguments:
        tags --
            Type: iterable
        """

        self._header['Tag'] = sorted(tags)
        self.touch()

    def add_tag(self, tag):
        assert(isinstance(tag, str))
        if not self.has_tag(tag):
            self._header['Tag'].append(tag)
            self._header['Tag'].sort()
        self.touch()

    def remove_tag(self, tag):
        if self.has_tag(tag):
            self._header['Tag'].remove(tag)
        self.touch()

    def has_tag(self, tag):
        assert(isinstance(tag, str))
        return tag in self._header['Tag']
        
    # flag fields

    def flags(self):
        """Returns the flags of the email.

        The returned object should not be modified.
        """

        return self._header['Flag']

    def set_flags(self, flags):
        assert(isinstance(flags, list))
        self._header['Flag'] = sorted(flags)
        self.touch()
        
    def is_deleted(self):
        return 'deleted' in self._header['Flag']

    def delete(self):
        self._header = {'Message-Id': self.messid(), 
                         'Flag': ['deleted']}
        self._body = ''
        self.touch()

    # body

    def body(self):
        return self._body

    def set_body(self, body):
        self._body = body.strip() + '\n'
        self.touch()

    def body_contains(self, regexp):
        return re.search(regexp, self._body) != None

    # Parsing and printing

    @staticmethod
    def parse(f):
        """Parses f.

        Arguments:
        f -- A file descriptor. It will not be closed.
        
        Returns a tuple of a header and a body read from f.
        """

        headers = Post.create_header(Post.parse_header(f))
        body = f.read().strip() + '\n'
        return headers, body

    @staticmethod
    def parse_header(f):
        """Parses the header from f.

        Arguments:
        f -- A file descriptor.

        Returns:
        dict(str, [str]).
        """

        headers = {}
        line = f.readline()
        while line not in ['', '\n']:
            m = re.match('([^:]+): (.*)', line)
            key = m.group(1)
            value = m.group(2)
            line = f.readline()
            while line not in ['', '\n'] and line[0] == ' ':
                line.rstrip('\n')
                value += '\n' + line[1:]
                line = f.readline()
            if key not in headers:
                headers[key] = [value]
            else:
                headers[key].append(value)
        return headers

    @staticmethod
    def create_header(d):
        """Transforms the dict(str, [str]) returned by the parse_header
        function to a str->(str | [str]) dictionary.

        Strings will be assigned to the 'From', 'Subject', etc. attributes,
        while dictionaries to the 'Tag' and 'Flag' strings. If an attribute is
        not present in the input, an empty string or an empty list will be
        assigned to it. The list that is assigned to 'Flag' is sorted.
        """

        def copy_one(key):
            try:
                [value] = d.pop(key, [''])
            except ValueError:
                raise HeapException, ('Multiple "%s" keys.' % key)
            h[key] = value

        def copy_list(key):
            h[key] = d.pop(key, [])
            
        d = d.copy()
        h = {}
        copy_one('From')
        copy_one('Subject')
        copy_list('Tag')
        copy_one('Message-Id')
        copy_one('In-Reply-To')
        copy_one('Date')
        copy_list('Flag')
        h['Tag'].sort()
        h['Flag'].sort()

        # compatibility code for the "Flags" attribute {
        flags = d.pop('Flags', None)
        if flags == ['deleted']:
            h['Flag'].append('deleted')
        elif flags == None:
            pass
        else:
            raise HeapException, ('Unknown "Flags" tag: "%s"' % (flags,))
        # }

        if d != {}:
            raise HeapException, ('Additional keys: "%s".' % d)
        return h

    def write(self, f):
        """Writes the post to a stream."""

        def write_attr(key, value):
            """Writes an attribute to the output."""
            t = (key, re.sub(r'\n', r'\n ', value))
            f.write('%s: %s\n' % t)

        def write_str(attr):
            """Writes a string attribute to the output."""
            if self._header.get(attr, '') != '':
                write_attr(attr, self._header[attr])

        def write_list(attr):
            """Writes a list attribute to the output."""
            for line in self._header.get(attr, []):
                write_attr(attr, line)

        write_str('From')
        write_str('Subject')
        write_list('Tag')
        write_str('Message-Id')
        write_str('In-Reply-To')
        write_str('Date')
        write_list('Flag')
        f.write('\n')
        f.write(self._body)

    def save(self):
        assert(self._maildb != None)
        if self._modified:
            with open(self.postfilename(), 'w') as f:
                self.write(f)
                self._modified = False

    def load(self):
        with open(self.postfilename(), 'r') as f:
            self._header, self._body = Post.parse(f)
        self._modified = False
        self._maildb.touch()

    # Filenames

    def postfilename(self):
        """The name of the postfile in which the post is (or can be) stored."""
        assert(self._maildb != None)
        return os.path.join(self._maildb.postfile_dir(), \
                            self._heapid + '.mail')

    def htmlfilebasename(self):
        """The base name of the HTML file that can be generated from the
        post."""
        return self._heapid + '.html'

    def htmlfilename(self):
        """The name of the HTML file that can be generated from the post."""
        assert(self._maildb != None)
        return os.path.join(self._maildb.html_dir(), self._heapid + '.html')

    def postfile_exists(self):
        if self._maildb == None:
            return False
        else:
            return os.path.exists(self.postfilename())

    # Python operators

    def __eq__(self, other):
        if isinstance(other, Post):
            return self._header == other._header and \
                   self._body == other._body
        else:
            return False

    # Misc

    def remove_google_stuff(self):
        r = re.compile(r'--~--~---------~--~----~------------~-------~--~' + \
                       r'----~\n.*?\n' + \
                       r'-~----------~----~----~----~------~----~------~-' + \
                       r'-~---\n', re.DOTALL)
        self.set_body(r.sub('', self.body()))

    @staticmethod
    def parse_subject(subject):
        """Parses the subject.

        Parses the tags and removes the "Re:" prefix and whitespaces.
        Returns: (subject:str, tags:[str])
        """

        # last_bracket==None  <=>  we are outside of a [tag]
        last_bracket = None
        brackets = []
        i = 0
        while i < len(subject):
            c = subject[i]
            if c == '[' and last_bracket == None:
                last_bracket = i
            elif c == ']' and last_bracket != None:
                brackets.append((last_bracket, i))
                last_bracket = None
            elif c != ' ' and last_bracket == None:
                break
            i += 1

        real_subject = subject[i:]
        if re.match('[Rr]e:', subject):
            subject = subject[3:]
        real_subject = real_subject.strip()

        tags = [ subject[first+1:last].strip() for first, last in brackets ]
        return real_subject, tags
            
    def normalize_subject(self):
        """Removes the tags from the subject and adds them to the Post as real
        tags.
        
        Also removes the "Re:" prefix and whitespaces."""

        real_subject, tags = Post.parse_subject(self.subject())
        self.set_subject(real_subject)
        for tag in tags:
            self._header['Tag'].append(tag)


##### MailDB #####

class MailDB(object):

    """The mail database that stores and handles the posts.

    Data attributes:
    heapid_to_post -- Stores the posts assigned to their heapid-s.
        Type: dict(str, Post)
    messid_to_heapid -- Stores which messid and heapid belong together.
        Type: dict(str, str)
    _postfile_dir -- The directory that contains the post files.
        Type: str
    _html_dir -- The directory that contains the generated HTML files.
        Type: str
    _next_heapid -- The next free heapid. There is neither a post with this
        heap id nor with any larger heapid.
        Type: int
    _posts -- All non-deleted posts.
        Type: None | [Post()]
    _all -- All posts in a PostSet. It can be asked with all().
        Type: None | PostSet.
    _threadstruct -- Assigns the posts to a p post that are replies to p.
        Posts that are not replies to any existing post will be assigned to
        None.
        It can be asked with threadstruct().
        If it is None, then it should be recalculated when needed.
        Type: None | dict(None | heapid, [heapid])
    _cycles -- Posts that are in a cycle in the thread structure.
        These posts will not be iterated by the iter_thread function.
        Type: None | PostSet
    """

    # Constructors

    def __init__(self, postfile_dir, html_dir):
        """Constructor.

        Arguments:
        postfile_dir: Initialises self._postfile_dir.
        html_dir: Initialises self._html_dir.
        """

        super(MailDB, self).__init__()
        self._postfile_dir = postfile_dir
        self._html_dir = html_dir
        self._init()

    @staticmethod
    def from_config(config):
        """Creates a MailDB with the given configuration.

        Arguments:
        config -- Configuration object. The paths/mail and paths/html options
            will be read.
            Type: ConfigParser
        """
        
        postfile_dir = config.get('paths', 'mail')
        html_dir = config.get('paths', 'html')
        return MailDB(postfile_dir, html_dir)

    def _init(self):
        """Initialisation."""

        self.heapid_to_post = {}
        self.messid_to_heapid = {}
        heapids = []
        if not os.path.exists(self._postfile_dir):
            os.mkdir(self._postfile_dir)
        for file in os.listdir(self._postfile_dir):
            if file.endswith('.mail'):
                heapid = file[:-5]
                absname = os.path.join(self._postfile_dir, file)
                self._add_post_to_dicts(Post.from_file(absname, heapid, self))
                try:
                    heapids.append(int(heapid))
                except ValueError:
                    pass
        self._next_heapid = max(heapids) + 1 if heapids != [] else 0
        self.touch()

    # Modifications

    def touch(self):
        """If something in the database changes, this function should be
        called.
        
        If a post in the database is changed, this function will be invoked
        automatically, so there is no need to call it again.
        """

        self._posts = None
        self._all = None
        self._threadstruct = None
        self._cycles = None
        self._roots = None
        self._threads = None

    # Get-set functions

    def heapids(self):
        return self.heapid_to_post.keys()

    def next_heapid(self):
        """Calculated the next free heapid."""
        next = self._next_heapid
        self._next_heapid += 1
        return str(next)

    def posts(self):
        """Returns the list of all posts that are not deleted.
        
        The object returned by this function should not be modified.
        """

        self._recalc_posts()
        return self._posts
    
    def postset(self, posts):
        """Creates a PostSet that will contain the specified posts.
        
        See the type of the posts argument at PostSet.__init__.
        """

        return PostSet(self, posts)
    
    def _recalc_posts(self):
        """Recalculates the _posts variable if needed."""
        if self._posts == None:
            self._posts = \
                [ p for p in self.real_posts() if not p.is_deleted() ]

    def real_posts(self):
        """Returns the list of all posts, even the deleted ones."""
        return self.heapid_to_post.values()

    def post(self, heapid, raiseException=False):
        """Returns the post specified by its heapid.

        The raiseException argument specifies what should happen it the post is
        not found. If raiseException is false, None will be returned, otherwise
        a KeyError exception will be raised.
        """

        if isinstance(heapid, int):
            heapid = str(heapid)
        if raiseException:
            return self.heapid_to_post[heapid]
        else:
            return self.heapid_to_post.get(heapid)

    def post_by_messid(self, messid):
        try:
            return self.post(self.messid_to_heapid[messid])
        except KeyError:
            return None

    # Save

    def save(self):
        """Saves all the posts that needs to be saved."""
        for post in self.heapid_to_post.values():
            post.save()

    # New posts

    def add_new_post(self, post):
        """Adds a new post to the maildb.
        
        The heapid of the post will be changed to the next free heapid of the
        maildb."""

        heapid = self.next_heapid()
        post.add_to_maildb(heapid, self)
        self._add_post_to_dicts(post)
        return post

    def _add_post_to_dicts(self, post):
        """Adds the post to the heapid_to_post and messid_to_heapid
        dictionaries. """
        heapid = post.heapid()
        self.heapid_to_post[heapid] = post
        if post.messid() != '':
            self.messid_to_heapid[post.messid()] = heapid

    # All posts

    def all(self):
        """Returns the PostSet of all posts that are not deleted.
        
        The object returned by this function should not be modified.
        On the other hand, the posts contained by it can be modified.
        """

        self._recalc_all()
        return self._all

    def _recalc_all(self):
        if self._all == None:
            self._all = PostSet(self, self.posts())

    # Thread structure

    def threadstruct(self):
        """Returns the calculated _threadstruct.
        
        The object returned by this function should not be modified.
        """

        self._recalc_threadstruct()
        return self._threadstruct

    def prev(self, post):
        """Returns the previous post relative to the given post.
        
        If there is no such post in the database, it returns None
        """

        assert(post in self.all())
        inreplyto = post.inreplyto()

        if inreplyto == '':
            return None
        
        else:

            # try to get the prev_post by messid
            prev_post = self.post_by_messid(inreplyto)

            # try to get the prev_post by heapid
            if prev_post == None:
                prev_post = self.post(inreplyto)

            # deleted posts do not count
            if prev_post != None and prev_post.is_deleted():
                prev_post = None

            return prev_post

    def root(self, post):
        """Returns the root of the post.
        
        Warning: if the thread structure contains cycles, calling this
        function may result in an endless loop. Before calling this function,
        the called should check that maildb.has_cycle() == False.
        """

        assert(post in self.all())
        while True:
            prevpost = self.prev(post)
            if prevpost == None:
                return post
            else:
                post = prevpost

    def children(self, post):
        """Returns the children of the given post.
        
        If 'post' is None, returns the posts with no parents (i.e. whose
        parent is None).
        
        Arguments:
        post ---
            Type: Post | None

        Returns: [Post]
        """

        assert(post == None or post in self.all())
        
        if post == None:
            children_heapids = self.threadstruct().get(None, [])
        else:
            children_heapids = self.threadstruct().get(post.heapid(), [])
        return [ self.post(heapid) for heapid in children_heapids ]

    def _recalc_threadstruct(self):
        """Recalculates the _threadstruct variable if needed."""

        if self._threadstruct == None:

            def add_timestamp(post):
                """Creates a (timestamp, heapid) pair from the post."""
                return (post.timestamp(), post.heapid())

            threads = {None: []} # dict(heapid, [answered:(timestamp, heapid)])
            for post in self.posts():
                prev_post = self.prev(post)
                prev_heapid = prev_post.heapid() if prev_post != None else None
                if prev_heapid in threads:
                    threads[prev_heapid].append(add_timestamp(post))
                else:
                    threads[prev_heapid] = [add_timestamp(post)]
            t = {}
            for heapid in threads:
                threads[heapid].sort()
                t[heapid] = \
                    [ heapid2 for timestamp, heapid2 in threads[heapid] ]
            self._threadstruct = t

    def iter_thread(self, post, threadstruct=None):
        """Iterates over a thread.

        The first element of the thread will be the post (except when the post
        is None, which will not be yielded). All the consequenses of post will
        be yielded in a preorder way. An example:
            1 <- 2 <- 3
              <- 4
            5
        The posts will be yielded in the following order: 1, 2, 3, 4, 5.

        The posts can be modified during the iteration.
        """
        
        assert(post in self.all() or post == None)
        if post != None:
            yield post
        heapid = post.heapid() if post != None else None
        if threadstruct == None:
            threadstruct = self.threadstruct()
        for ch_heapid in threadstruct.get(heapid, []):
            for post2 in self.iter_thread(self.post(ch_heapid), threadstruct):
                yield post2

    def cycles(self):
        """Returns the posts that are in a cycle of the thread structure.
        
        Returns: PostSet
        """

        self._recalc_cycles()
        return self._cycles

    def has_cycle(self):
        """Returns whether there is a cycle in the thread structure."""
        return len(self.cycles()) != 0

    def _recalc_cycles(self):
        if self._cycles == None:
            self._cycles = self.all().copy()
            # A post is in a cycle <=> it cannot be accessed by iter_thread
            for post in self.iter_thread(None):
                self._cycles.remove(post)

    def roots(self):
        self._recalc_roots()
        return self._roots

    def _recalc_roots(self):
        if self._roots == None:
            self._roots = [ self.post(heapid)
                            for heapid in self.threadstruct()[None] ]

    def threads(self):
        self._recalc_threads()
        return self._threads

    def _recalc_threads(self):
        if self._threads == None:
            self._threads = {}
            for root in self.roots():
                self._threads[root] = self.postset(root).expf()

    # Filenames

    def postfile_dir(self):
        return self._postfile_dir

    def html_dir(self):
        return self._html_dir


##### PostSet #####

class PostSet(set):

    """A set of posts.

    Data attributes:
    _maildb -- Mail database.
        Type: MailDB
    """

    def __init__(self, maildb, posts):
        """Constructor.

        Arguments:
        maildb -- Initialises self._maildb.
            Type: MailDB
        posts -- Initialises the set.
            Type: PrePostSet
        """

        super(PostSet, self).__init__(PostSet._to_set(maildb, posts))
        self._maildb = maildb

    def empty_clone(self):
        """Returns an empty PostSet that has the same MailDB as this one."""
        return PostSet(self._maildb, [])

    def copy(self):
        """Copies the object.
        
        The PostSet objects will be different, but the Posts will be the same
        objects.
        """

        return PostSet(self._maildb, self)

    @staticmethod
    def _to_set(maildb, prepostset):
        """Converts a PrePostSet object to a set of Posts.
        
        Arguments:
        prepostset -- The PrePostSet to be converted.
            Type: PrePostSet

        Returns: set(Post)
        """

        if isinstance(prepostset, PostSet):
            return prepostset
        elif isinstance(prepostset, str) or \
             isinstance(prepostset, int) or \
             isinstance(prepostset, Post):
            return PostSet._to_set(maildb, [prepostset])
        else:
            result = set()
            for prepost in prepostset:
                # calculating the post for prepost
                if isinstance(prepost, str) or isinstance(prepost, int):
                    # prepost is a heapid
                    post = maildb.post(prepost, True)
                elif isinstance(prepost, Post): # prepost is a Post
                    post = prepost
                else:
                    raise HeapException, \
                          ("Object'type not compatible with Post: %prepost" % \
                           (prepost,))
                result.add(post)
            return result

    def is_set(self, s):
        """The given set equals to the set of contained posts."""
        return set.__eq__(self, PostSet._to_set(self._maildb, s))

    def __getattr__(self, funname):
        if funname == 'forall':
            return PostSetForallDelegate(self)
        if funname == 'collect':
            return PostSetCollectDelegate(self)
        else:
            raise AttributeError, \
                  ("'PostSet' object has no attribute '%s'" % funname)

    def expb(self):
        """Expand backwards: returns all causes of the posts in PostSet.
        
        Returns: PostSet
        """

        result = PostSet(self._maildb, [])
        for post in self:
            # if post is in result, then it has already been processed
            # (and all its consequences has been added to result)
            if post not in result:
                while True:
                    result.add(post)
                    post = self._maildb.prev(post)
                    if post == None:
                        break
        return result

    def expf(self):
        """Expand forward: Returns all consequenses of the PostSet.
        
        Returns: PostSet
        """

        result = PostSet(self._maildb, [])
        for post in self:
            # if post is in result, then it has already been processed
            # (and all its consequences has been added to result)
            if post not in result:
                for post2 in self._maildb.iter_thread(post):
                    result.add(post2)
        return result

    def exp(self):
        return self.expb().expf()

    def sorted_list(self):
        """Returns the list of posts contains by the postset sorted by their
        date."""

        posts = [ (post.timestamp(), post) for post in self ]
        posts.sort()
        return [ post for timestamp, post in posts]

    # Overriding set's methods

    def construct(self, methodname, other):
        """Constructs a new PostSet from self by calling the specified method
        of the set class with the specified arguments."""
        try:
            other = PostSet(self._maildb, other)
        except TypeError:
            return NotImplemented
        result = getattr(set, methodname)(self, other)
        result._maildb = self._maildb
        return result

    def __and__(self, other):
        return self.construct('__and__', other)

    def __eq__(self, other):
        if isinstance(other, PostSet):
            return set.__eq__(self, other)
        else:
            return False
    
    def __ne__(self, other):
        return not self == other

    def __or__(self, other):
        return self.construct('__or__', other)

    def __sub__(self, other):
        return self.construct('__sub__', other)

    def __xor__(self, other):
        return self.construct('__xor__', other)

    def difference(self, other):
        return self.construct('difference', other)

    def intersection(self, other):
        return self.construct('intersection', other)

    def symmetric_difference(self, other):
        return self.construct('symmetric_difference', other)

    def union(self, other):
        return self.construct('union', other)

    def __rand__(self, other):
        return self.construct('__rand__', other)

    def __ror__(self, other):
        return self.construct('__ror__', other)

    def __rsub__(self, other):
        return self.construct('__rsub__', other)

    def __rxor__(self, other):
        return self.construct('__rxor__', other)

    # Methods inherited from set.
    #
    # These functions does not have to be overriden, because they do not
    # construct a new PostSet object (as opposed to most of the overriden
    # functions).
    #
    # __contains__(...)
    # __iand__(...)
    # __ior__(...)
    # __isub__(...)
    # __ixor__(...)
    # __iter__(...)
    # __len__(...)
    # add(...)
    # clear(...)
    # difference_update(...)
    # discard(...)
    # intersection_update(...)
    # issubset(...)
    # issuperset(...)
    # pop(...)
    # remove(...)
    # symmetric_difference_update(...)
    # update(...)

    #  Methods inherited from set which should not be used (yet?)
    #
    # TODO: These method should be reviewed whether they should be inherited,
    # overriden or removed.
    #
    # __cmp__(...)
    # __ge__(...)
    # __getattribute__(...)
    # __gt__(...)
    # __hash__(...)
    # __le__(...)
    # __lt__(...)
    # __reduce__(...)
    # __repr__(...)
    

class PostSetForallDelegate(object):

    """A delegate of posts.
    
    If a method is called on a PostSetForallDelegate object, it will forward
    the call to the posts it represents.
    A PostSetForallDelegate object can be asked from a PostSet via its "forall"
    attribute.

    Data attributes:
    _postset -- The PostSet which is represented.
        Type: PostSet
    """

    def __init__(self, postset):
        """Constructor.

        Arguments:
        postset -- Initialises _postset.
            Type: PostSet
        """

        super(PostSetForallDelegate, self).__init__()
        self._postset = postset

    def __call__(self, forallfun):
        """Performs forallfun on each post."""
        for post in self._postset:
            forallfun(post)

    def __getattr__(self, funname):
        """Returns a function that calls the "funname" method of all the posts
        in postset when called with the given arguments."""
        def forall_fun(*args, **kw):
            for post in self._postset:
                getattr(post, funname)(*args, **kw)
        return forall_fun


class PostSetCollectDelegate(object):

    """A delegate of posts.
    
    It can be used to collect posts with a specified property from a PostSet.
    A PostSetCollectDelegate object can be asked from a PostSet via its
    "collect" attribute.

    Collecting posts can be done in three ways:

    1. The PostSetCollectDelegate class has some functions that collect
       specific posts.

       The following example collects the posts that are roots of a thread
       ("collect" is a PostSetCollectDelegate object):

           ps = collect.is_root()

    2. If a method is called on a PostSetCollectDelegate object which is not
       a method of the PostSetCollectDelegate class, the object will invoke the
       given method with the given arguments on all the posts of the postset,
       and returns those in a new postset whose method returned true.

       An example that collects the posts that has 'mytag' tag:

            ps = collect.has_tag('mytag')

    3. The user can call the PostSetCollectDelegate object with any function as
       an argument that gets a Post and returns a boolean.

       An example that collects the posts that has 'mytag' tag but does not
       have 'other_tag' tag:

            ps = collect(lambda p: p.has_tag('mytag') and \\
                                   not p.has_tag('other_tag'))

    Data attributes:
    _postset -- The PostSet which is represented.
        Type: PostSet
    """

    def __init__(self, postset):
        """Constructor.

        Arguments:
        postset -- Initialises _postset.
            Type: PostSet
        """

        super(PostSetCollectDelegate, self).__init__()
        self._postset = postset
    
    def __call__(self, filterfun):
        """Returns posts with which filterfun returns true."""
        result = self._postset.empty_clone()
        for post in self._postset:
            post_true = filterfun(post)
            assert(isinstance(post_true, bool))
            if post_true:
                result.add(post)
        return result

    def is_root(self):
        """Returns the posts that are roots of a thread."""
        return self.__call__(lambda p: self._postset._maildb.prev(p) == None)

    def __getattr__(self, funname):
        """Returns a function that collects posts whose return value is true
        when their "funname" method is called with the given arguments."""
        def collect_fun(*args, **kw):
            return self.__call__(lambda p: getattr(p, funname)(*args, **kw))
        return collect_fun


##### Server #####

class Server(object):
    
    """A Server object can be used to connect to the server and download new
    posts.
    
    Data attributes:
    _maildb -- The mail database..
        Type: MailDB
    _config -- The configuration.
        Type: ConfigParser
    _server -- The object that represents the IMAP server.
        Type: IMAP4_SSL | NoneType
    """

    def __init__(self, maildb, config):
        """Constructor.

        Arguments:
        maildb: Initialises self._maildb.
        config: Initialises self._config.
        """

        super(Server, self).__init__()
        self._maildb = maildb
        self._config = config
        self._server = None

    def connect(self):
        """Connects to the IMAP server."""

        log('Reading settings...')
        host = self._config.get('server', 'host')
        port = int(self._config.get('server', 'port'))
        username = self._config.get('server', 'username')
        password = self._config.get('server', 'password')
        log('Connecting...')
        self._server = IMAP4_SSL(host, port)
        self._server.login(username, password)
        log('Connected')

    def close(self):
        """Closes the connection with the IMAP server."""

        self._server.close()
        self._server = None

    def download_email(self, email_index):
        """Downloads an email and returns it as a Post.
        
        Arguments:
        email_index -- The index of the email to download.
            Type: int
        """

        header = self._server.fetch(email_index, '(BODY[HEADER])')[1][0][1]
        text = self._server.fetch(email_index, '(BODY[TEXT])')[1][0][1]
        message = email.message_from_string(header + text)

        # processing the header
        headers = {}
        for attr in ['From', 'Subject', 'Message-Id', 'In-Reply-To', 'Date']:
            value = message[attr]
            if value != None:
                # valuelist::[(string, encoding)]
                valuelist = email.header.decode_header(value)
                value = ''
                first = True
                for v in valuelist:
                    if first:
                        first = False
                    else:
                        value += ' '
                    value += utf8(v[0], v[1])
                value = re.sub(r'\r\n',r'\n',value)
                headers[attr] = value

        # encodig
        encoding = message['Content-Transfer-Encoding']
        if encoding != None:
            if encoding.lower() == 'base64':
                text = base64.b64decode(text)
            elif encoding.lower() == 'quoted-printable':
                text = quopri.decodestring(text)
        charset = message.get_content_charset()
        text = utf8(text, charset)

        text = re.sub(r'\r\n',r'\n',text)
        post = Post.create_empty()
        post.set_author(headers.get('From', ''))
        post.set_subject(headers.get('Subject', ''))
        post.set_messid(headers.get('Message-Id', ''))
        post.set_inreplyto(headers.get('In-Reply-To', ''))
        post.set_date(headers.get('Date', ''))
        post.set_body(text)
        post.remove_google_stuff()
        post.normalize_subject()

        for entry, author_regex in self._config.items('nicknames'):
            [author, regex] = self._config.get('nicknames', entry).split(' ',1)
            if re.search(regex, post.author()) != None:
                post.set_author(author)
                break

        return post

    def download_new(self, lower_value=0):
        """Downloads the new emails from the INBOX of the IMAP server and adds
        them to the mail database.

        Arguments:
        lower_value -- Only the email indices that are greater or equal to the
            lower_value are examined.
            Type: int.
        """

        self._server.select("INBOX")[1]
        emails = self._server.search(None, '(ALL)')[1][0].strip()
        if emails != '':
            for email_index in emails.split(' '):
                if int(email_index) >= lower_value:
                    header = self._server.fetch(email_index, \
                             '(BODY[HEADER.FIELDS (MESSAGE-ID)])')[1][0][1]
                    messid = email.message_from_string(header)['Message-Id']
                    # post: the post in the database if already exists
                    post = self._maildb.post_by_messid(messid)
                    if post == None:
                        post = self.download_email(email_index)
                        self._maildb.add_new_post(post)
                        log('Post #%s (#%s in INBOX) downloaded.' % \
                            (post.heapid(), email_index))
                    else:
                        log('Post #%s (#%s in INBOX) found.' % \
                            (post.heapid(), email_index))
        log('Downloading finished.')


##### Html #####

class Html():
    """Creates HTML strings."""

    @staticmethod
    def escape_char(matchobject):
        """Escapes one character based on a match."""
        whole = matchobject.group(0)
        if whole == '<':
            return '&lt;'
        elif whole == '>':
            return '&gt;'
        elif whole == '&':
            return '&amp;'

    @staticmethod
    def escape(text):
        """Escapes the characters of 'text' so that 'text' will appear
        correctly when inserted into HTML."""
        return re.sub(r'[<>&]', Html.escape_char, text)

    @staticmethod
    def doc_header(title, h1, css):
        """An HTML document's beginning."""
        return \
            '<html>\n' \
            '  <head>\n' \
            '    <meta http-equiv="Content-Type" ' \
            'content="text/html;charset=utf-8">\n' \
            '    <title>%s</title>\n' \
            '    <link rel=stylesheet href="%s" type="text/css">\n' \
            '  </head>\n' \
            '  <body>\n' \
            '    <h1 id="header">%s</h1>\n\n' % \
            (title, css, h1)

    @staticmethod
    def doc_footer():
        """An HTML document's end."""
        return \
            '\n' \
            '  </body>\n' \
            '</html>\n'
    
    @staticmethod
    def section_begin(sectionid, sectiontitle):
        """The beginning of a "section" div."""
        return \
            '<div class="section">\n' \
            '<span class="sectiontitle" id="%s">%s</span>\n' % \
            (sectionid, sectiontitle)

    @staticmethod
    def section_end():
        """The end of a "section" div."""
        return '</div>\n'

    @staticmethod
    def link(link, content):
        """Creates a link."""
        return '<a href="%s">%s</a>' % (link, content)

    @staticmethod
    def enclose(class_, content, tag='span', newlines=False):
        """Encloses the given content into a tag."""
        newline = '\n' if newlines else ''
        return '<%s class="%s">%s%s</%s>%s' % \
               (tag, class_, newline, content, tag, newline)

    @staticmethod
    def post_summary(postlink, author, subject, tags, index, date, tag):
        """Creates a summary for a post."""

        enc = Html.enclose
        link = Html.link
        l = []
        def newline():
            l.append('\n')

        l.append(enc('author', link(postlink, author), tag))
        newline()

        if subject != STAR:
            subject = link(postlink, subject)
        else:
            subject = enc('star', link(postlink, '&mdash;'))
        l.append(enc('subject', subject, tag))
        newline()

        if tags != STAR:
            tags = ', '.join(tags)
            tags = link(postlink, '[%s]' % tags)
        else:
            tags = enc('star', link(postlink, '[&mdash;]'))
        l.append(enc('tags', tags, tag))
        newline()

        l.append(enc('index', '&lt;%s&gt;' % link(postlink, index), tag))
        newline()
        if date != None:
            l.append(enc('date', link(postlink, date), tag) + '\n')
        return ''.join(l)

    @staticmethod
    def post_summary_div(link, author, subject, tags, index, date, active):
        """Creates a summary for a post as a div."""
        class_ = 'postsummary'
        if not active:
            class_ += ' post_inactive'
        return \
            '<div class="postbox">\n' + \
            Html.enclose(
                class_,
                Html.post_summary(
                    link, author, subject, tags, index, date, 'span'))

    @staticmethod
    def post_summary_table(link, author, subject, tags, index, date, active):
        """Creates a summary for a post as a row of a table."""
        class_ = 'postsummary'
        if not active:
            class_ += ' post_inactive'
        return \
            '<tr class="%s">' % (class_,) + \
            Html.post_summary(link, author, subject, tags, index, date, 'td')+\
            '</tr>\n'

    @staticmethod
    def list(items, class_=None):
        """Puts the given items into an <ul> list."""
        l = []
        l.append('<ul')
        if class_ != None:
            l.append(' class="%s"' % (class_,))
        l.append('>\n')
        for item in items:
            l.append('  <li>')
            l.append(item)
            l.append('</li>\n')
        l.append('</ul>\n')
        return ''.join(l)


##### Generator #####

class Generator(object):

    """A Generator object can generate HTML from the posts.
    
    It can generate an index page that contains all posts, and an HTML file
    for each post.

    Data attributes:
    _maildb -- The mail database.
        Type: MailDB
    """

    def __init__(self, maildb):
        """Constructor

        Arguments:
        maildb -- Initialises self._maildb.
            Type: MailDB
        """

        super(Generator, self).__init__()
        self._maildb = maildb
    
    def post(self, post, options):
        l = []
        h1 = Html.escape(post.author()) + ': ' + \
             Html.escape(post.subject())
        l.append(Html.doc_header(h1, h1, 'heapindex.css'))
        l.append(Html.link('index.html', 'Back to the index'))
        l.append('\n')
        l.append(Html.enclose('index', Html.escape('<%s>' % (post.heapid(),))))
        l.append('\n')
        l.append(Html.enclose('date', '(%s)' % (post.date_str(),)))
        l.append('\n')

        # thread
        sections = [('Thread', [post])]
        self.sections_setdefaultoptions(sections)
        thread = \
            self.thread(self._maildb.root(post), sections[0], options)
        l.append(thread)

        l.append(Html.enclose('postbody', Html.escape(post.body()), tag='pre'))

        l.append(Html.doc_footer())
        return ''.join(l)

    def posts_to_html(self, options):
        """Creates an HTML file for each post that are not deleted."""
        for post in self._maildb.posts():
            with open(post.htmlfilename(), 'w') as f:
                f.write(self.post(post, options))

    def index_toc(self, sections):
        """Creates a table of contents for the sections and for the posts in
        cycles.

        Arguments:
        sections ---
            Type: [Section]
        
        Returns: HtmlStr
        """

        items = []
        for i, section in enumerate(sections):
            items.append(Html.link("#section_%s" % (i,), section[0]))
        return Html.list(items, 'tableofcontents')
        
    def post_summary(self, post, section, options, subject=NORMAL,
                     tags=NORMAL):
        """Creates a summary for the post.
        
        Arguments:
        post ---
            Type: Post
        section --- The section which is printed.
            Type: Section
        options ---
            Type: GeneratorOptions

        Returns: HtmlStr
        """

        # Author
        author = Html.escape(post.author())

        # Subject
        if subject == NORMAL:
            subject = Html.escape(post.subject())

        # Tags
        if tags == NORMAL:
            tags = post.tags()

        # Date
        date_fun = options['date_fun']
        if date_fun == None:
            date_str = '(%s)' % (post.date_str(),)
            # If the post does not have a date, we still want to print
            # an empty string.
            if date_str == None:
                date_str = '()'
        else:
            date_str = date_fun(post, section)

        args = (post.htmlfilebasename(), author, subject, tags, post.heapid(),
                date_str, post in section[1])

        if section[2]['flat']: 
            return Html.post_summary_table(*args)
        else:
            return Html.post_summary_div(*args)

    def post_summary_end(self):
        """Returns an HTML string that closes the HTML returned by
        Generator.post_summary.
        
        Returns: HtmlStr
        """

        return '</div>\n'

    def thread(self, post, section, options):
        """Prints the summaries of posts in a thread into an HTML string.
        
        Warning: if the given post is in a cycle, this function will go into
        an endless loop.

        Arguments:
        post --- The root of the thread to be printed.
            Type: None | Post
        section --- The section that is printed.
            Type: Section
        options ---
            Type: GeneratorOptions

        Returns: HtmlString
        """

        # options
        shortsubject = options['shortsubject']
        shorttags = options['shorttags']

        # stack will contain heapids and strings.
        # A heapid may be a string or None.
        # If stack contains several items during the execution of the loop, the
        # loop will do the following.
        # It goes through all items in reversed order and does the following
        # to all items:
        #  - if the item is a string, puts it into 'strings'
        #  - if item is a heapid, then:
        #      - if heapid is not None, puts the summary of the post that has
        #        the heapid into 'strings'
        #      - puts the summary of the the post's all children into 'strings'
        stack = [post]
        threadstruct = self._maildb.threadstruct()
        strings = []

        while len(stack) > 0:
            item = stack.pop()
            #print 'item:', item

            if isinstance(item, str):
                strings.append(item)

            else:
                if item != None:
                    post = item
                    #print 'post:', post
                    parent = self._maildb.prev(post)
                    subject = post.subject()
                    if (shortsubject and parent != None and
                        subject == parent.subject()):
                        subject_to_print = STAR
                    else:
                        subject_to_print = Html.escape(subject)

                    tags = post.tags()
                    if (shorttags and parent != None and
                        tags == parent.tags()):
                        tags_to_print = STAR
                    else:
                        tags_to_print = tags

                    strings.append(
                        self.post_summary(post, section, options,
                                          subject_to_print, tags_to_print))

                    stack.append(self.post_summary_end())
                #print 'children:', children
                stack += reversed(self._maildb.children(item))
            #print 'stack:', stack
        return ''.join(strings)

    def section(self, section, sectionid, options):
        """Prints a section.

        When the section is flat, the 'sectionpost' specifies in what order to
        print them. If it is a list, the order of the list will be kept. If it
        is a PostSet, they will be sorted by their date.

        Arguments:
        section ---
            Type: Section
        sectionid --- The identifier of the section.
            Type: int
        options ---
            Type: GeneratorOptions

        Returns: HtmlString
        """

        l = []
        sectiontitle, sectionposts, sectionopts = section
        roots = self._maildb.roots()
        threads = self._maildb.threads()

        l.append(Html.section_begin('section_%s' % (sectionid,), sectiontitle))
        if sectionopts['flat']:
            l.append('<table class="flatlist">\n')
            if isinstance(sectionposts, PostSet):
                sectionposts = sectionposts.sorted_list()
            for post in sectionposts:
                l.append(self.post_summary(post, section, options))
            l.append('</table>\n')
        else:
            if isinstance(sectionposts, list):
                sectionposts = set(sectionposts)
            for root in roots:
                thread = threads[root]
                if not (thread & sectionposts).is_set([]):
                    l.append(self.thread(root, section, options))
        l.append(Html.section_end())

        return ''.join(l)

    @staticmethod
    def sections_setdefaultoptions(sections):
        """Modifies the given sectionlist so that it will be a proper
        sectionlist.

        Arguments:
        sections ---
            Type: [(sectionname:str, sectionposts) |
                   (sectionname:str, sectionposts, dict(str, something))]
        
        Returns: [Section]
        """

        for i in range(len(sections)):
            try:
                sectiontitle, sectionposts = sections[i]
                sections[i] = sectiontitle, sectionposts, {}
            except:
                pass
            sections[i][2].setdefault('flat', False)

    def index(self, options):
        """Creates the index HTML file.
        
        The created file is named 'index.html' and is placed in the html_dir
        directory.
        
        Arguments:
        """

        # sections
        sections = options['sections']
        if sections == None:
            sections = [('All posts', self._maildb.all())]
        if self._maildb.has_cycle():
            sections.append(('Posts in cycles', self._maildb.cycles(), 'flat'))
        Generator.sections_setdefaultoptions(sections)

        # generating the index
        threadst = self._maildb.threadstruct()
        filename = os.path.join(self._maildb.html_dir(), 'index.html')
        with open(filename, 'w') as f:
            doc_header = Html.doc_header(options['html_title'],
                                         options['html_h1'],
                                         options['cssfile'])
            f.write(doc_header)
            if options['write_toc']:
                f.write(self.index_toc(sections))
            for i, section in enumerate(sections):
                sectiontitle, sectionposts, sectionopts = section
                f.write(self.section(section, i, options))
            f.write(Html.doc_footer())
        log('HTML generated.')
<|MERGE_RESOLUTION|>--- conflicted
+++ resolved
@@ -388,16 +388,6 @@
     def datetime(self):
         """Returns the datetime object that describes the date of the post.
 
-<<<<<<< HEAD
-        Arguments:
-        post ---
-            Type: Post
-
-        Returns: datetime.datetime
-        """
-
-        return datetime.datetime.fromtimestamp(self.timestamp())
-=======
         If the post does not have a date, the None object is returned.
 
         Returns: datetime.datetime | None
@@ -408,7 +398,6 @@
             return None
         else:
             return datetime.datetime.fromtimestamp(timestamp)
->>>>>>> 3814074a
 
     def before(self, *dt):
         return datetime.datetime(*dt) > self.datetime()
