* <#1> Generator.posts_to_html should be refactored.
    * the post HTML generator should now about the index to allow #2
    * generating a file different from index.html

* Tests:
    * Generator: posts_to_html (precond: #1)
    * Generator.index: more tests.
        * 'write_date'
        * 'write_toc'
        * cycles
    * heapia
    * Post.load
    * heapmanip.Post.{set_tags, remove_tag}
    * doc&test: MailDB.{children, roots, threads}
        * dependencies?
        * Html.table

* docstrings:
    * types into generator methods
    * object instead of "something" and "andthing"
    * extracting pseudo-types (like PrePostSet and SectionOptions)

* Developer Guide
    * architecture
        * relation of Post, MailDB and PostSet
        * by-request philosoply
        * touch-system
    * performance improvement possibilities (iterators)
    * using wrappers to protect e.g. MailDB.posts()
    * consistent terminology: previous, parent or cause? next, child or
      consequence?

<<<<<<< HEAD
* heapia: atr, rt, rtr, sr, str_ are almost the same, they could use the same
  function and contain only the differences:

    def rtr(pps, tags):
        """..."""
        tag_operation(lambda post, tags: post.set_tags(set(post.tags()) - tags))
=======
* STAR should be renamed
>>>>>>> ef66a67f

+ MailDB.reload, and also an interface to heapia

+ <#2> Post generator: (precond: #1)
    + parent, children into Post HTML (easy)
    + put prev and next links into Post HTML (the post generator should know
      about the generated index)
    + "back to thread" link.
      HTML-id-s should be put to each thread in the index to implement this.
      Idea: would it make sense to put id-s to each post in the index? -- Csabi

+ Thread HTML-s (precond: #1): every thread could have an HTML. Threads could
  be identified by the id of their root post.

+ Index generator: now the user defines how to show the date in index.html; the
  same could be done for other fields (e.g. the user could write a function that
  creates 'very long...' from 'very long subject')

+ Post body parsing:
    This should be discussed.
    + creating real links form http://... text
    + creating links from post-references. Idea:
      Original post: <<<!post: 123>>>
      In Post HTML: <a href="123.post">&lt;&lt;&lt;post: 123&gt;&gt;&gt;</a>
    + creating flags from <<<metatext>>> (e.g. todo flag)
        * How to show the flags like "todo" in the index? Maybe they should be
         tags, and not flags?
    + dealing with cites
    + showing the authors of the quotes
    + do automatic actions based on metatext? E.g. <<<!delete>>>,
      <<<!addtagtothread unix>>>
    + formatting _underline_ and *bold* text: do we want it? (probably not)
    + the post's HTML could contain the whole thread of the post below the post
      itself?

+ Generator: different colours for the posts that are not in a section but
  their thread is

+ <#3> PostSetMapDelegate:
  MailDB.postset([p1, p2, p3]).map.heapid()  -->  ['1', '2', '3']

+ <#4> PostSetGrepDelegate (precond: #3): it would be similar to grep (but
  smarter of course in our domain):

  ps.grep('unix stuff')  -->  [('12', ['I said that unix stuff, you know']),
                               ('13', ['> I said that unix stuff, you know'],
                                       'Yes, but your unix stuff is very'])]
  The quote could be excluded from the result of grep.

  It could be implemented with the Map delegate:

    def find_lines(regex, s):
        """Returns the lines of s that contain the regex."""
        return [ line for line in s if re.search(regex, s) ]
    def grep(ps, regex): # ps=postset
        def find_lines_in_post(regex):
            def f(post):
                """Returns None if regex is not in the post's body; otherwise
                returns a tuple with the heapid of the post and a list of the
                hits"""
                lines = find_lines(regex, post.body())
                if lines == []:
                    return None
                else:
                    return (post.heapid(), lines)
            return f
        return [ result for result in ps.map(find_lines_in_post('unix stuff'))\
                        if result != None ]

    grep(ps, 'unix stuff')  -->  as in th previous example

+ Integrating the search into Vim. (precond: #4)
    :h setqflist()

    Hint (Vimscript code):
    call setqflist([{'filename':'12.mail', 'lnum':'4',
                     'text':'I said that unix stuff, you know'},
                    {'filename':'13.mail', 'lnum':'1',
                     'text':'> I said that unix stuff, you know'},
                    {'filename':'13.mail', 'lnum':'2',
                     'text':'Yes, but your unix stuff is very'}])

+ Model: References among posts (beyond in-reply-to)

+ tags, flags
    + Implementing tags and flags as frozensets
    + Tags dependencies, TagInfo class
    + Flag: New-thead flag to indicate that the email begins a new thread.
      Post.inreplyto should return None if the post has a new-thread flag.
      Post.real_inreplyto would be the current Post.inreplyto.
    + should the tags be case insensitive?
    + tag aliases: py = python

* CSS
    * Try out including heapindex.css into the customized heapindex.css
    * Write about CSS into the user documentation (currently you have to make a
      symlink by hand to get it work; we should say something about this)

+ Post: cleanup functionality. Something like Post.normalize_subject, but with
  a broader scope.
    + deleting in-reply-to if the referenced post is not in the DB

* Post, MailDB: a better system for 'touch': it should know what should be
  recalculated and what should not be. It would improve only efficiently, not
  usability.

+ heapia could print affected emails after executing a command. The
  touch-system could be used to make an approximation, but probably the heapia
  improved to reach a 100% correct solution. E.g. condiser setting subject X
  for a post which already has that subject. The touch-system will say it
  changed; I think the Post should not care about whether it really changed or
  nor that, for efficiency reasons. On the other hand, the implementation of
  heapia would be much less elegant if it monitored actual changes in posts.
  -- Csabi

+ Downloading emails since given date.
  Workaround: if we go to the heap account regularly and archive the emails in
  the inbox, downloading new mail will remain fast.

+ MailDB.sync: unison-like method to synchronize the data between the MailDB in
  the memory and the mail files on the disk

* Migration to Python 3

+ Inline posts: the body of the specified posts could be shown in the index.
  JavaScript (or CSS?) could be used for folding the inline posts.

* Distant future: use Django or some other web framework to manipulate the heap
  instead of heapia.

Next free id: #5<|MERGE_RESOLUTION|>--- conflicted
+++ resolved
@@ -30,16 +30,15 @@
     * consistent terminology: previous, parent or cause? next, child or
       consequence?
 
-<<<<<<< HEAD
 * heapia: atr, rt, rtr, sr, str_ are almost the same, they could use the same
   function and contain only the differences:
 
     def rtr(pps, tags):
         """..."""
         tag_operation(lambda post, tags: post.set_tags(set(post.tags()) - tags))
-=======
+
 * STAR should be renamed
->>>>>>> ef66a67f
+
 
 + MailDB.reload, and also an interface to heapia
 
